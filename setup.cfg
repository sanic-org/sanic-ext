--- conflicted
+++ resolved
@@ -28,11 +28,7 @@
 
 [options.extras_require]
 test =
-<<<<<<< HEAD
     sanic_testing>=22.9.0b1
-=======
-    sanic_testing==22.9.0b1
->>>>>>> cbc4dbb3
     coverage
     pytest
     pytest-cov
