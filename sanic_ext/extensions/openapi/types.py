--- conflicted
+++ resolved
@@ -1,5 +1,4 @@
 import json
-import typing as t
 import uuid
 from datetime import date, datetime, time
 from enum import Enum
@@ -101,11 +100,7 @@
             return Schema(
                 oneOf=[Schema.make(arg) for arg in filtered], **kwargs
             )
-<<<<<<< HEAD
-=======
-            kwargs["nullable"] = True
-            return Schema.make(value, **kwargs)
->>>>>>> 0808a2ff
+            # return Schema.make(value, **kwargs)
 
         if isinstance(value, Schema):
             return value
@@ -163,9 +158,8 @@
             return Array(schema, **kwargs)
         elif _type == dict:
             return Object.make(value, **kwargs)
-<<<<<<< HEAD
-        elif _type == t._GenericAlias and origin == list:
-            return Array(Schema.make(value.__args__[0]), **kwargs)
+        elif (is_generic(value) or is_generic(_type)) and origin == list:
+            return Array(Schema.make(args[0]), **kwargs)
         elif _type is type(Enum):
             available = [item.value for item in value.__members__.values()]
             available_types = list({type(item) for item in available})
@@ -176,10 +170,6 @@
                 schema_type,
                 enum=[item.value for item in value.__members__.values()],
             )
-=======
-        elif (is_generic(value) or is_generic(_type)) and origin == list:
-            return Array(Schema.make(args[0]), **kwargs)
->>>>>>> 0808a2ff
         else:
             return Object.make(value, **kwargs)
 
