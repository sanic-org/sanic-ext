--- conflicted
+++ resolved
@@ -17,11 +17,13 @@
 
 from sanic_routing.patterns import alpha, ext, nonemptystr, parse_date, slug
 
-<<<<<<< HEAD
-from sanic_ext.utils.typing import is_attrs, is_generic, is_pydantic, is_msgspec
-=======
-from sanic_ext.utils.typing import UnionType, is_attrs, is_generic, is_pydantic
->>>>>>> 4133dfda
+from sanic_ext.utils.typing import (
+    UnionType,
+    is_attrs,
+    is_generic,
+    is_msgspec,
+    is_pydantic,
+)
 
 try:
     import attrs
@@ -32,7 +34,8 @@
 
 try:
     import msgspec
-    from msgspec.inspect import type_info as msgspec_type_info, Metadata as MsgspecMetadata
+    from msgspec.inspect import Metadata as MsgspecMetadata
+    from msgspec.inspect import type_info as msgspec_type_info
 
     MsgspecMetadata: Any = MsgspecMetadata
     NODEFAULT: Any = msgspec.NODEFAULT
@@ -44,13 +47,14 @@
         metadata: dict
 
 except ImportError:
+
     def msgspec_type_info(struct):
         pass
 
     class MsgspecAdapter:
         pass
 
-    MsgspecMetadata  = object()
+    MsgspecMetadata = object()
     NODEFAULT = object()
     UNSET = object()
 
@@ -336,8 +340,10 @@
                 fields = [
                     MsgspecAdapter(
                         name=f.name,
-                        default=MISSING if f.default in (UNSET, NODEFAULT) else f.default,
-                        metadata=getattr(f.type, 'extra', {})
+                        default=MISSING
+                        if f.default in (UNSET, NODEFAULT)
+                        else f.default,
+                        metadata=getattr(f.type, "extra", {}),
                     )
                     for f in msgspec_type_info(value).fields
                 ]
