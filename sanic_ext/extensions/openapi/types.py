import json
import uuid
from datetime import date, datetime, time
from enum import Enum
from inspect import getmembers, isclass, isfunction, ismethod
from typing import (
    Any,
    Dict,
    List,
    Optional,
    Union,
    get_args,
    get_origin,
    get_type_hints,
)

from sanic_routing.patterns import nonemptystr

from sanic_ext.utils.typing import is_generic


class Definition:
    __nullable__: Optional[List[str]] = []
    __ignore__: Optional[List[str]] = []

    def __init__(self, **kwargs):
        self._fields: Dict[str, Any] = self.guard(kwargs)

    @property
    def fields(self):
        return self._fields

    def guard(self, fields):
        return {
            k: v
            for k, v in fields.items()
            if k in _properties(self).keys() or k.startswith("x-")
        }

    def serialize(self):
        return {
            k: self._value(v)
            for k, v in _serialize(self.fields).items()
            if (
                k not in self.__ignore__
                and (
                    v is not None
                    or (
                        isinstance(self.__nullable__, list)
                        and (not self.__nullable__ or k in self.__nullable__)
                    )
                )
            )
        }

    def __str__(self):
        return json.dumps(self.serialize())

    @staticmethod
    def _value(value):
        if isinstance(value, Enum):
            return value.value
        return value


class Schema(Definition):
    title: str
    description: str
    type: str
    format: str
    nullable: bool
    required: bool
    default: None
    example: None
    oneOf: List[Definition]
    anyOf: List[Definition]
    allOf: List[Definition]

    additionalProperties: Dict[str, str]
    multipleOf: int
    maximum: int
    exclusiveMaximum: bool
    minimum: int
    exclusiveMinimum: bool
    maxLength: int
    minLength: int
    pattern: str
    enum: Union[List[Any], Enum]

    @staticmethod
    def make(value, **kwargs):
        _type = type(value)
        origin = get_origin(value)
        args = get_args(value)
        if origin is Union:
            if type(None) in args:
                kwargs["nullable"] = True

            filtered = [arg for arg in args if arg is not type(None)]  # noqa

            if len(filtered) == 1:
                return Schema.make(filtered[0], **kwargs)
            return Schema(
                oneOf=[Schema.make(arg) for arg in filtered], **kwargs
            )
            # return Schema.make(value, **kwargs)

        if isinstance(value, Schema):
            return value
        if value == bool:
            return Boolean(**kwargs)
        elif value == int:
            return Integer(**kwargs)
        elif value == float:
            return Float(**kwargs)
        elif value == str or value is nonemptystr:
            return String(**kwargs)
        elif value == bytes:
            return Byte(**kwargs)
        elif value == bytearray:
            return Binary(**kwargs)
        elif value == date:
            return Date(**kwargs)
        elif value == time:
            return Time(**kwargs)
        elif value == datetime:
            return DateTime(**kwargs)
        elif value == uuid.UUID:
            return UUID(**kwargs)
        elif value == Any:
            return AnyValue(**kwargs)

        if _type == bool:
            return Boolean(default=value, **kwargs)
        elif _type == int:
            return Integer(default=value, **kwargs)
        elif _type == float:
            return Float(default=value, **kwargs)
        elif _type == str:
            return String(default=value, **kwargs)
        elif _type == bytes:
            return Byte(default=value, **kwargs)
        elif _type == bytearray:
            return Binary(default=value, **kwargs)
        elif _type == date:
            return Date(**kwargs)
        elif _type == time:
            return Time(**kwargs)
        elif _type == datetime:
            return DateTime(**kwargs)
        elif _type == uuid.UUID:
            return UUID(**kwargs)
        elif _type == list:
            if len(value) == 0:
                schema = Schema(nullable=True)
            elif len(value) == 1:
                schema = Schema.make(value[0])
            else:
                schema = Schema(oneOf=[Schema.make(x) for x in value])

            return Array(schema, **kwargs)
        elif _type == dict:
            return Object.make(value, **kwargs)
        elif (
            (is_generic(value) or is_generic(_type))
            and origin == dict
            and len(args) == 2
        ):
            kwargs["additionalProperties"] = Schema.make(args[1])
            return Object(**kwargs)
        elif (is_generic(value) or is_generic(_type)) and origin == list:
            return Array(Schema.make(args[0]), **kwargs)
        elif _type is type(Enum):
            available = [item.value for item in value.__members__.values()]
            available_types = list({type(item) for item in available})
            schema_type = (
                available_types[0] if len(available_types) == 1 else "string"
            )
            return Schema.make(
                schema_type,
                enum=[item.value for item in value.__members__.values()],
            )
        else:
            return Object.make(value, **kwargs)


class Boolean(Schema):
    def __init__(self, **kwargs):
        super().__init__(type="boolean", **kwargs)


class Integer(Schema):
    def __init__(self, **kwargs):
        super().__init__(type="integer", format="int32", **kwargs)


class Long(Schema):
    def __init__(self, **kwargs):
        super().__init__(type="integer", format="int64", **kwargs)


class Float(Schema):
    def __init__(self, **kwargs):
        super().__init__(type="number", format="float", **kwargs)


class Double(Schema):
    def __init__(self, **kwargs):
        super().__init__(type="number", format="double", **kwargs)


class String(Schema):
    def __init__(self, **kwargs):
        super().__init__(type="string", **kwargs)


class Byte(Schema):
    def __init__(self, **kwargs):
        super().__init__(type="string", format="byte", **kwargs)


class Binary(Schema):
    def __init__(self, **kwargs):
        super().__init__(type="string", format="binary", **kwargs)


class Date(Schema):
    def __init__(self, **kwargs):
        super().__init__(type="string", format="date", **kwargs)


class Time(Schema):
    def __init__(self, **kwargs):
        super().__init__(type="string", format="time", **kwargs)


class DateTime(Schema):
    def __init__(self, **kwargs):
        super().__init__(type="string", format="date-time", **kwargs)


class Password(Schema):
    def __init__(self, **kwargs):
        super().__init__(type="string", format="password", **kwargs)


class Email(Schema):
    def __init__(self, **kwargs):
        super().__init__(type="string", format="email", **kwargs)


class UUID(Schema):
    def __init__(self, **kwargs):
        super().__init__(type="string", format="uuid", **kwargs)


class AnyValue(Schema):
    @classmethod
    def make(cls, value: Any, **kwargs):
        return cls(
            AnyValue={},
            **kwargs,
        )


class Object(Schema):
    properties: Dict[str, Schema]
    maxProperties: int
    minProperties: int

    def __init__(
        self, properties: Optional[Dict[str, Schema]] = None, **kwargs
    ):
        if properties:
            kwargs["properties"] = properties
        super().__init__(type="object", **kwargs)

    @classmethod
    def make(cls, value: Any, **kwargs):
        return cls(
            {k: Schema.make(v) for k, v in _properties(value).items()},
            **kwargs,
        )


class Array(Schema):
    items: Any
    maxItems: int
    minItems: int
    uniqueItems: bool

    def __init__(self, items: Any, **kwargs):
        super().__init__(type="array", items=Schema.make(items), **kwargs)


def _serialize(value) -> Any:
    if isinstance(value, Definition):
        return value.serialize()

    if isinstance(value, type) and issubclass(value, Enum):
        return [item.value for item in value.__members__.values()]

    if isinstance(value, dict):
        return {k: _serialize(v) for k, v in value.items()}

    if isinstance(value, list):
        return [_serialize(v) for v in value]

    return value


def _properties(value: object) -> Dict:
    try:
        fields = {
            x: val
            for x, v in getmembers(value, _is_property)
            if (val := _extract(v)) and x in value.__dict__
        }
    except AttributeError:
        fields = {}

    cls = value if callable(value) else value.__class__
    extra = value if isinstance(value, dict) else {}
    return {
        k: v
<<<<<<< HEAD
        for k, v in {**fields, **get_type_hints(cls)}.items()
=======
        for k, v in {**get_type_hints(cls), **fields, **extra}.items()
>>>>>>> 0b2d2af6
        if not k.startswith("_")
    }


def _extract(item):
    if isinstance(item, property):
        hints = get_type_hints(item.fget)
        return hints.get("return")
    return item


def _is_property(item):
    return not isfunction(item) and not ismethod(item) and not isclass(item)<|MERGE_RESOLUTION|>--- conflicted
+++ resolved
@@ -323,11 +323,7 @@
     extra = value if isinstance(value, dict) else {}
     return {
         k: v
-<<<<<<< HEAD
-        for k, v in {**fields, **get_type_hints(cls)}.items()
-=======
-        for k, v in {**get_type_hints(cls), **fields, **extra}.items()
->>>>>>> 0b2d2af6
+        for k, v in {**fields, **get_type_hints(cls), **extra}.items()
         if not k.startswith("_")
     }
 
