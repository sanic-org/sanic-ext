--- conflicted
+++ resolved
@@ -20,11 +20,7 @@
 
 from sanic.exceptions import SanicException
 
-<<<<<<< HEAD
-from sanic_ext.utils.typing import is_pydantic
-=======
-from sanic_ext.utils.typing import contains_annotations
->>>>>>> 0b2d2af6
+from sanic_ext.utils.typing import contains_annotations, is_pydantic
 
 from .types import Definition, Schema
 
