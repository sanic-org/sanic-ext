--- conflicted
+++ resolved
@@ -21,6 +21,7 @@
 
 from sanic import Blueprint
 from sanic.exceptions import InvalidUsage, SanicException
+
 from sanic_ext.extensions.openapi import definitions
 from sanic_ext.extensions.openapi.builders import (
     OperationStore,
@@ -124,15 +125,10 @@
     return inner
 
 
-<<<<<<< HEAD
 def document(
     url: Union[str, definitions.ExternalDocumentation], description: str = None
 ):
     if isinstance(url, definitions.ExternalDocumentation):
-=======
-def document(url: Union[str, ExternalDocumentation], description: str = None):
-    if isinstance(url, ExternalDocumentation):
->>>>>>> 0808a2ff
         description = url.fields["description"]
         url = url.fields["url"]
 
