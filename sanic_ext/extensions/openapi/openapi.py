--- conflicted
+++ resolved
@@ -124,15 +124,8 @@
     return inner
 
 
-<<<<<<< HEAD
-def document(
-    url: Union[str, definitions.ExternalDocumentation], description: str = None
-):
-    if isinstance(url, definitions.ExternalDocumentation):
-=======
 def document(url: Union[str, ExternalDocumentation], description: str = None):
     if isinstance(url, ExternalDocumentation):
->>>>>>> ce260ce2
         description = url.fields["description"]
         url = url.fields["url"]
 
