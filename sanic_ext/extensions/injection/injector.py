from __future__ import annotations

from functools import partial
from inspect import getmembers, isclass, isfunction
from typing import Any, Callable, Dict, Optional, Tuple, Type, get_type_hints

from sanic import Sanic
from sanic.constants import HTTP_METHODS

from sanic_ext.config import PRIORITY
from sanic_ext.extensions.injection.constructor import gather_args

from .registry import ConstantRegistry, InjectionRegistry, SignatureRegistry


def add_injection(
    app: Sanic,
    injection_registry: InjectionRegistry,
    constant_registry: ConstantRegistry,
) -> None:
    signature_registry = _setup_signature_registry(
        app, injection_registry, constant_registry
    )

    @app.listener("before_server_start", priority=PRIORITY)
    async def finalize_injections(app: Sanic, _):
        router_converters = set(
            allowed[0] for allowed in app.router.regex_types.values()
        )
        router_types = set()
        for converter in router_converters:
            if isclass(converter):
                router_types.add(converter)
            elif isfunction(converter):
                hints = get_type_hints(converter)
                if return_type := hints.get("return"):
                    router_types.add(return_type)
        injection_registry.finalize(app, constant_registry, router_types)

    injection_signal = app.ext.config.INJECTION_SIGNAL
    injection_priority = app.ext.config.INJECTION_PRIORITY

    @app.signal(injection_signal, priority=injection_priority)
    async def inject_kwargs(request, **_):
        nonlocal signature_registry

        for name in (
            request.route.name,
            f"{request.route.name}_{request.method.lower()}",
        ):
            dependencies, constants = signature_registry.get(
                name, (None, None)
            )
            if dependencies or constants:
                break

        if dependencies:
            injected_args = await gather_args(
                dependencies, request, **request.match_info
            )
            request.match_info.update(injected_args)
        if constants:
            request.match_info.update(constants)


def _http_method_predicate(member):
    return isfunction(member) and member.__name__ in HTTP_METHODS


def _setup_signature_registry(
    app: Sanic,
    injection_registry: InjectionRegistry,
    constant_registry: ConstantRegistry,
) -> SignatureRegistry:
    registry = SignatureRegistry()

<<<<<<< HEAD
    @app.listener("before_server_start", priority=PRIORITY - 1)
=======
    @app.listener("before_server_start", priority=PRIORITY)
>>>>>>> e3ff389a
    async def setup_signatures(app, _):
        nonlocal registry

        for route in app.router.routes:
            if ".openapi." in route.name:
                continue
            handlers = [(route.name, route.handler)]
            viewclass = getattr(route.handler, "view_class", None)
            if viewclass:
                handlers = [
                    (f"{route.name}_{name}", member)
                    for name, member in getmembers(
                        viewclass, _http_method_predicate
                    )
                ]
            for name, handler in handlers:
                if route_handler := getattr(
                    handler, "__route_handler__", None
                ):
                    handler = route_handler
                if isinstance(handler, partial):
                    if handler.func == app._websocket_handler:
                        handler = handler.args[0]
                    else:
                        handler = handler.func
                try:
                    hints = get_type_hints(handler)
                except TypeError:
                    continue

                dependencies: Dict[
                    str, Tuple[Type, Optional[Callable[..., Any]]]
                ] = {}
                constants: Dict[str, Any] = {}
                for param, annotation in hints.items():
                    if annotation in injection_registry:
                        dependencies[param] = (
                            annotation,
                            injection_registry[annotation],
                        )
                    if param in constant_registry:
                        constants[param] = app.config[param.upper()]

                registry.register(name, dependencies, constants)

    return registry<|MERGE_RESOLUTION|>--- conflicted
+++ resolved
@@ -48,9 +48,7 @@
             request.route.name,
             f"{request.route.name}_{request.method.lower()}",
         ):
-            dependencies, constants = signature_registry.get(
-                name, (None, None)
-            )
+            dependencies, constants = signature_registry.get(name, (None, None))
             if dependencies or constants:
                 break
 
@@ -74,11 +72,7 @@
 ) -> SignatureRegistry:
     registry = SignatureRegistry()
 
-<<<<<<< HEAD
     @app.listener("before_server_start", priority=PRIORITY - 1)
-=======
-    @app.listener("before_server_start", priority=PRIORITY)
->>>>>>> e3ff389a
     async def setup_signatures(app, _):
         nonlocal registry
 
@@ -90,14 +84,10 @@
             if viewclass:
                 handlers = [
                     (f"{route.name}_{name}", member)
-                    for name, member in getmembers(
-                        viewclass, _http_method_predicate
-                    )
+                    for name, member in getmembers(viewclass, _http_method_predicate)
                 ]
             for name, handler in handlers:
-                if route_handler := getattr(
-                    handler, "__route_handler__", None
-                ):
+                if route_handler := getattr(handler, "__route_handler__", None):
                     handler = route_handler
                 if isinstance(handler, partial):
                     if handler.func == app._websocket_handler:
@@ -109,9 +99,7 @@
                 except TypeError:
                     continue
 
-                dependencies: Dict[
-                    str, Tuple[Type, Optional[Callable[..., Any]]]
-                ] = {}
+                dependencies: Dict[str, Tuple[Type, Optional[Callable[..., Any]]]] = {}
                 constants: Dict[str, Any] = {}
                 for param, annotation in hints.items():
                     if annotation in injection_registry:
