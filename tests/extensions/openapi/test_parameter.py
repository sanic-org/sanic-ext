from sanic import Request, Sanic, text
from utils import get_spec

from sanic_ext.extensions.openapi import openapi
from sanic_ext.extensions.openapi.definitions import Parameter


def test_parameter(app: Sanic):
    DESCRIPTION = "val1 path param"
    NAME = "val1"
    LOCATION = "path"
    TYPE = "integer"

    @app.route("/test1/<val1>")
    async def handler1(request: Request, val1: int):
        """
        openapi:
        ---
        operationId: get.test1
        parameters:
          - name: val1
            in: path
            description: val1 path param
            required: true
            schema:
                type: integer
                format: int32
        """
        return text("ok")

    @app.route("/test2/<val1>")
    @openapi.parameter(
        parameter=Parameter(
            name="val1",
            schema=int,
            location=LOCATION,
            description=DESCRIPTION,
            required=True,
        )
    )
    async def handler2(request: Request, val1: int):
        return text("ok")

    @app.route("/test3/<val1>")
    @openapi.parameter(
        "val1",
        description=DESCRIPTION,
        required=True,
        schema=int,
        location=LOCATION,
    )
    async def handler3(request: Request, val1: int):
        return text("ok")

    @app.route("/test4/<val1>")
    @openapi.definition(
        parameter={
            "name": "val1",
            "description": DESCRIPTION,
            "required": True,
            "schema": int,
            "location": LOCATION,
        }
    )
    async def handler4(request: Request, val1: int):
        return text("ok")

<<<<<<< HEAD
    spec = get_spec(app)
    for i in range(1, 5):
=======
    @app.route("/test5/<val1>")
    @openapi.definition(
        parameter=Parameter(
            name="val1",
            schema=int,
            location=LOCATION,
            description=DESCRIPTION,
            required=True,
        )
    )
    async def handler5(request: Request, val1: int):
        return text("ok")

    spec = get_spec(app)
    for i in range(1, 6):
>>>>>>> 7a2d2a08
        assert f"/test{i}/{{val1}}" in spec["paths"]
        parameter = spec["paths"][f"/test{i}/{{val1}}"]["get"]["parameters"][0]
        assert parameter["name"] == NAME
        assert parameter["in"] == LOCATION
        assert parameter["required"] == True
        assert parameter["schema"]["type"] == TYPE
        assert parameter["description"] == DESCRIPTION<|MERGE_RESOLUTION|>--- conflicted
+++ resolved
@@ -65,10 +65,6 @@
     async def handler4(request: Request, val1: int):
         return text("ok")
 
-<<<<<<< HEAD
-    spec = get_spec(app)
-    for i in range(1, 5):
-=======
     @app.route("/test5/<val1>")
     @openapi.definition(
         parameter=Parameter(
@@ -84,7 +80,6 @@
 
     spec = get_spec(app)
     for i in range(1, 6):
->>>>>>> 7a2d2a08
         assert f"/test{i}/{{val1}}" in spec["paths"]
         parameter = spec["paths"][f"/test{i}/{{val1}}"]["get"]["parameters"][0]
         assert parameter["name"] == NAME
