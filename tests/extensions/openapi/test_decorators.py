from datetime import date, datetime
from enum import Enum
from typing import Any, Dict, Optional, Union
from uuid import UUID

import pytest
from sanic.exceptions import SanicException
from sanic.views import HTTPMethodView

from sanic_ext import openapi

from .utils import get_path, get_spec


class Choice(Enum):
    ONE = 1
    TWO = 2


class Bar:
    name: str


class LittleFoo:
    iid: int
    bar: Bar


class BigFoo:
    iid: int
    uid: UUID
    created: date
    updated: datetime
    multi: Union[str, int]
    nullable_single: Optional[bool]
    nullable_multi: Optional[Union[str, int]]
    bar: Bar
    adict: Dict[str, Any]
    bdict: Dict[str, bool]
    anything: Any
    choice: Choice


@pytest.mark.parametrize(
    "args,content_type",
    (
        ((LittleFoo,), "*/*"),
        (({"application/json": LittleFoo},), "application/json"),
        ((openapi.definitions.RequestBody(LittleFoo),), "*/*"),
        (
            (
                openapi.definitions.RequestBody(
                    {"application/json": LittleFoo}
                ),
            ),
            "application/json",
        ),
    ),
)
def test_body_decorator(app, args, content_type):
    @app.route("/")
    @openapi.body(*args, description="something")
    async def handler(_):
        ...

    spec = get_path(app, "/")

    assert spec["requestBody"]["description"] == "something"

    content = spec["requestBody"]["content"]

    assert content_type in content

    schema = content[content_type]["schema"]

    assert schema["type"] == "object"
    assert schema["properties"]["bar"]["type"] == "object"
    assert (
        schema["properties"]["bar"]["properties"]["name"]["type"] == "string"
    )


@pytest.mark.parametrize(
    "decorator", (openapi.deprecated(), openapi.deprecated)
)
def test_deprecated_decorator(app, decorator):
    @app.route("/")
    @decorator
    async def handler(_):
        ...

    spec = get_path(app, "/")
    assert spec["deprecated"]


def test_description_decorator(app):
    @app.route("/")
    @openapi.description("foo")
    async def handler(_):
        ...

    spec = get_path(app, "/")
    assert spec["description"] == "foo"


@pytest.mark.parametrize(
    "args",
    (
        ("http://example.com/docs",),
        (
            openapi.definitions.ExternalDocumentation(
                "http://example.com/docs"
            ),
        ),
    ),
)
def test_document_decorator(app, args):
    @app.route("/")
    @openapi.document(*args)
    async def handler(_):
        ...

    spec = get_path(app, "/")
    assert spec["externalDocs"]["url"] == "http://example.com/docs"


@pytest.mark.parametrize(
    "decorator,excluded",
    (
        (openapi.exclude(), True),
        (openapi.exclude(True), True),
        (openapi.exclude(False), False),
    ),
)
def test_exclude_decorator(app, decorator, excluded):
    @app.route("/")
    @decorator
    async def handler(_):
        ...

    if excluded:
        with pytest.raises(KeyError):
            get_path(app, "/")
    else:
        get_path(app, "/")


def test_operation_decorator(app):
    @app.route("/")
    @openapi.operation("foo")
    async def handler(_):
        ...

    spec = get_path(app, "/")
    assert spec["operationId"] == "foo"


@pytest.mark.parametrize(
    "decorator,expected",
    (
        (
            openapi.parameter("thing"),
            {
                "name": "thing",
                "schema": {"type": "string"},
                "in": "query",
            },
        ),
        (
            openapi.parameter("Authorization", str, "header"),
            {
                "name": "Authorization",
                "schema": {"type": "string"},
                "in": "header",
            },
        ),
        (
            openapi.parameter(
                parameter=openapi.definitions.Parameter(
                    "foobar", deprecated=True
                )
            ),
            {
                "name": "foobar",
                "schema": {"type": "string"},
                "deprecated": True,
                "in": "query",
            },
        ),
        (
            openapi.parameter("thing", required=True),
            {
                "name": "thing",
                "schema": {"type": "string"},
                "required": True,
                "in": "query",
            },
        ),
    ),
)
def test_parameter_decorator(app, decorator, expected):
    @app.route("/")
    @decorator
    def handler_one(_):
        ...

    parameters = get_path(app, "/")["parameters"]
    assert parameters[0] == expected


@pytest.mark.parametrize(
    "decorator,expected",
    (
        (
            openapi.response(),
            {
                "default": {
                    "content": {"*/*": {"schema": {"type": "string"}}},
                    "description": "Default Response",
                }
            },
        ),
        (
            openapi.response(200, str, "foobar"),
            {
                "200": {
                    "content": {"*/*": {"schema": {"type": "string"}}},
                    "description": "foobar",
                }
            },
        ),
        (
            openapi.response(200, Bar, "..."),
            {
                "200": {
                    "content": {
                        "*/*": {
                            "schema": {
                                "type": "object",
                                "properties": {"name": {"type": "string"}},
                            }
                        }
                    },
                    "description": "...",
                }
            },
        ),
        (
            openapi.response(
                content={"application/json": Bar}, description="..."
            ),
            {
                "default": {
                    "content": {
                        "application/json": {
                            "schema": {
                                "type": "object",
                                "properties": {"name": {"type": "string"}},
                            }
                        }
                    },
                    "description": "...",
                }
            },
        ),
        (
            openapi.response(
                response=openapi.definitions.Response(
                    {"application/json": Bar}, description="...", status=201
                )
            ),
            {
                "201": {
                    "content": {
                        "application/json": {
                            "schema": {
                                "type": "object",
                                "properties": {"name": {"type": "string"}},
                            }
                        }
                    },
                    "description": "...",
                }
            },
        ),
        (
            openapi.response(content={"application/json": BigFoo}),
            {
                "default": {
                    "content": {
                        "application/json": {
                            "schema": {
                                "type": "object",
                                "properties": {
                                    "iid": {
                                        "type": "integer",
                                        "format": "int32",
                                    },
                                    "uid": {
                                        "type": "string",
                                        "format": "uuid",
                                    },
                                    "created": {
                                        "type": "string",
                                        "format": "date",
                                    },
                                    "updated": {
                                        "type": "string",
                                        "format": "date-time",
                                    },
                                    "multi": {
                                        "oneOf": [
                                            {"type": "string"},
                                            {
                                                "type": "integer",
                                                "format": "int32",
                                            },
                                        ]
                                    },
                                    "nullable_single": {
                                        "type": "boolean",
                                        "nullable": True,
                                    },
                                    "nullable_multi": {
                                        "nullable": True,
                                        "oneOf": [
                                            {
                                                "type": "string",
                                            },
                                            {
                                                "type": "integer",
                                                "format": "int32",
                                            },
                                        ],
                                    },
                                    "bar": {
                                        "type": "object",
                                        "properties": {
                                            "name": {"type": "string"}
                                        },
                                    },
                                    "adict": {
                                        "type": "object",
                                        "additionalProperties": {},
                                    },
                                    "bdict": {
                                        "type": "object",
                                        "additionalProperties": {
                                            "type": "boolean"
                                        },
                                    },
                                    "anything": {},
                                    "choice": {
                                        "type": "integer",
                                        "format": "int32",
                                        "enum": [1, 2],
                                    },
                                },
                            }
                        }
                    },
                    "description": "Default Response",
                }
            },
        ),
    ),
)
def test_response_decorator(app, decorator, expected):
    @app.route("/")
    @decorator
    def handler_one(_):
        ...

    responses = get_path(app, "/")["responses"]
    assert responses == expected


def test_summary_decorator(app):
    @app.route("/")
    @openapi.summary("foo")
    async def handler(_):
        ...

    spec = get_path(app, "/")
    assert spec["summary"] == "foo"


@pytest.mark.parametrize(
    "decorator,tags",
    (
        (openapi.tag("foo"), ("foo",)),
        (openapi.tag("foo", openapi.definitions.Tag("bar")), ("foo", "bar")),
    ),
)
def test_tag_decorator(app, decorator, tags):
    @app.route("/")
    @decorator
    def handler_one(_):
        ...

    spec = get_spec(app)
    for tag in tags:
        assert {"name": tag} in spec["tags"]

    tagged = get_path(app, "/")["tags"]
    assert list(tagged) == list(tags)


def test_definition_decorator_body_dict_w_obj(app):
    @app.route("/")
    @openapi.definition(body={"application/json": Bar})
    async def handler(_):
        ...

    body = get_path(app, "/")["requestBody"]
    assert body == {
        "content": {
            "application/json": {
                "schema": {
                    "type": "object",
                    "properties": {"name": {"type": "string"}},
                }
            }
        }
    }


<<<<<<< HEAD
def test_definition_decorator_body_dict_only_schema_head(app):
    @app.route("/")
    @openapi.definition(
        body={
            "application/json": {
                "schema": {
                    "type": "object",
                    "properties": {"name": {"type": "string"}},
                }
            }
        }
    )
    async def handler(_):
        ...

    body = get_path(app, "/")["requestBody"]
    assert body == {
        "content": {
            "application/json": {
                "schema": {
                    "type": "object",
                    "properties": {"name": {"type": "string"}},
                }
            }
        }
    }


def test_definition_decorator_body_dict_only_schema_root(app):
    @app.route("/")
    @openapi.definition(
        body={
            "application/json": {
                "type": "object",
                "properties": {"name": {"type": "string"}},
            }
        }
    )
    async def handler(_):
        ...
=======
def test_definition_decorator_httpmethodview(app):
    class View(HTTPMethodView, uri="/", attach=app):
        @openapi.definition(body={"application/json": Bar})
        async def get(self, request):
            ...
>>>>>>> 0d862f5d

    body = get_path(app, "/")["requestBody"]
    assert body == {
        "content": {
            "application/json": {
                "schema": {
                    "type": "object",
                    "properties": {"name": {"type": "string"}},
                }
            }
        }
    }


def test_definition_decorator_body_dict_multi(app):
    @app.route("/")
    @openapi.definition(body={"application/json": Bar, "text/plain": str})
    async def handler(_):
        ...

    body = get_path(app, "/")["requestBody"]
    assert body == {
        "content": {
            "application/json": {
                "schema": {
                    "type": "object",
                    "properties": {"name": {"type": "string"}},
                }
            },
            "text/plain": {"schema": {"type": "string"}},
        }
    }


def test_definition_decorator_body_request_body(app):
    @app.route("/")
    @openapi.definition(
        body=openapi.definitions.RequestBody(str, required=True)
    )
    async def handler(_):
        ...

    body = get_path(app, "/")["requestBody"]
    assert body == {
        "content": {"*/*": {"schema": {"type": "string"}}},
        "required": True,
    }


def test_definition_decorator_body_model(app):
    @app.route("/")
    @openapi.definition(body=Bar)
    async def handler(_):
        ...

    body = get_path(app, "/")["requestBody"]
    assert body == {
        "content": {
            "*/*": {
                "schema": {
                    "type": "object",
                    "properties": {"name": {"type": "string"}},
                }
            }
        }
    }


def test_definition_decorator_deprecated(app):
    @app.route("/")
    @openapi.definition(deprecated=True)
    async def handler(_):
        ...

    assert get_path(app, "/")["deprecated"]


def test_definition_decorator_description(app):
    @app.route("/")
    @openapi.definition(description="foo")
    async def handler(_):
        ...

    assert get_path(app, "/")["description"] == "foo"


def test_definition_decorator_document_string(app):
    @app.route("/")
    @openapi.definition(document="foo")
    async def handler(_):
        ...

    assert get_path(app, "/")["externalDocs"] == {"url": "foo"}


def test_definition_decorator_document_obj(app):
    @app.route("/")
    @openapi.definition(
        document=openapi.definitions.ExternalDocumentation("foo", "bar")
    )
    async def handler(_):
        ...

    assert get_path(app, "/")["externalDocs"] == {
        "url": "foo",
        "description": "bar",
    }


def test_definition_decorator_operation(app):
    @app.route("/")
    @openapi.definition(operation="foo")
    async def handler(_):
        ...

    assert get_path(app, "/")["operationId"] == "foo"


def test_definition_decorator_parameter_string(app):
    @app.route("/")
    @openapi.definition(parameter="foo")
    async def handler(_):
        ...

    parameters = get_path(app, "/")["parameters"]
    assert {
        "name": "foo",
        "schema": {"type": "string"},
        "in": "query",
    } in parameters


def test_definition_decorator_parameter_dict(app):
    @app.route("/")
    @openapi.definition(parameter={"name": "foo"})
    async def handler(_):
        ...

    parameters = get_path(app, "/")["parameters"]
    assert {
        "name": "foo",
        "schema": {"type": "string"},
        "in": "query",
    } in parameters


def test_definition_decorator_parameter_obj(app):
    @app.route("/")
    @openapi.definition(
        parameter=openapi.definitions.Parameter("foo", description="bar")
    )
    async def handler(_):
        ...

    parameters = get_path(app, "/")["parameters"]
    assert {
        "name": "foo",
        "schema": {"type": "string"},
        "in": "query",
        "description": "bar",
    } in parameters


def test_definition_decorator_parameter_string_multi(app):
    @app.route("/")
    @openapi.definition(parameter=["foo", "bar"])
    async def handler(_):
        ...

    parameters = get_path(app, "/")["parameters"]
    assert {
        "name": "foo",
        "schema": {"type": "string"},
        "in": "query",
    } in parameters
    assert {
        "name": "bar",
        "schema": {"type": "string"},
        "in": "query",
    } in parameters


def test_definition_decorator_parameter_dict_multi(app):
    @app.route("/")
    @openapi.definition(
        parameter=[{"name": "foo"}, {"name": "bar", "location": "header"}]
    )
    async def handler(_):
        ...

    parameters = get_path(app, "/")["parameters"]
    assert {
        "name": "foo",
        "schema": {"type": "string"},
        "in": "query",
    } in parameters
    assert {
        "name": "bar",
        "schema": {"type": "string"},
        "in": "header",
    } in parameters


def test_definition_decorator_parameter_obj_multi(app):
    @app.route("/")
    @openapi.definition(
        parameter=[
            openapi.definitions.Parameter("foo"),
            openapi.definitions.Parameter("bar"),
        ]
    )
    async def handler(_):
        ...

    parameters = get_path(app, "/")["parameters"]
    assert {
        "name": "foo",
        "schema": {"type": "string"},
        "in": "query",
    } in parameters
    assert {
        "name": "bar",
        "schema": {"type": "string"},
        "in": "query",
    } in parameters


def test_definition_decorator_response_dict(app):
    @app.route("/")
    @openapi.definition(response={"application/json": Bar})
    async def handler(_):
        ...

    responses = get_path(app, "/")["responses"]
    assert responses["default"] == {
        "content": {
            "application/json": {
                "schema": {
                    "type": "object",
                    "properties": {"name": {"type": "string"}},
                }
            }
        },
        "description": "Default Response",
    }


def test_definition_decorator_response_obj(app):
    @app.route("/")
    @openapi.definition(
        response=openapi.definitions.Response(
            {"application/json": Bar}, status=201
        )
    )
    async def handler(_):
        ...

    responses = get_path(app, "/")["responses"]
    assert responses["201"] == {
        "content": {
            "application/json": {
                "schema": {
                    "type": "object",
                    "properties": {"name": {"type": "string"}},
                }
            }
        },
        "description": "Default Response",
    }


def test_definition_decorator_response_model(app):
    @app.route("/")
    @openapi.definition(response=Bar)
    async def handler(_):
        ...

    responses = get_path(app, "/")["responses"]
    assert responses["default"] == {
        "content": {
            "*/*": {
                "schema": {
                    "type": "object",
                    "properties": {"name": {"type": "string"}},
                }
            }
        },
        "description": "Default Response",
    }


def test_definition_decorator_response_dict_multi(app):
    @app.route("/")
    @openapi.definition(
        response=[
            {"application/json": Bar, "text/plain": str},
            {"text/html": str},
        ]
    )
    async def handler(_):
        ...

    responses = get_path(app, "/")["responses"]

    assert responses["default"] == {
        "content": {
            "application/json": {
                "schema": {
                    "type": "object",
                    "properties": {"name": {"type": "string"}},
                }
            },
            "text/plain": {"schema": {"type": "string"}},
            "text/html": {"schema": {"type": "string"}},
        },
        "description": "Default Response",
    }


def test_definition_decorator_response_obj_multi(app):
    @app.route("/")
    @openapi.definition(
        response=[
            openapi.definitions.Response(
                {"application/json": Bar}, status=201
            ),
            openapi.definitions.Response(
                {"*/*": str}, status=400, description="Something bad"
            ),
        ]
    )
    async def handler(_):
        ...

    responses = get_path(app, "/")["responses"]
    assert responses["201"] == {
        "content": {
            "application/json": {
                "schema": {
                    "type": "object",
                    "properties": {"name": {"type": "string"}},
                }
            }
        },
        "description": "Default Response",
    }
    assert responses["400"] == {
        "content": {"*/*": {"schema": {"type": "string"}}},
        "description": "Something bad",
    }


def test_definition_decorator_response_model_multi(app):
    with pytest.raises(SanicException):

        @app.route("/")
        @openapi.definition(response=[Bar, LittleFoo])
        async def handler(_):
            ...


def test_definition_decorator_summary(app):
    @app.route("/")
    @openapi.definition(summary="foo")
    async def handler(_):
        ...

    assert get_path(app, "/")["summary"] == "foo"


def test_definition_decorator_tag_string(app):
    @app.route("/")
    @openapi.definition(tag="foo")
    async def handler(_):
        ...

    assert list(get_path(app, "/")["tags"]) == ["foo"]


def test_definition_decorator_tag_obj(app):
    @app.route("/")
    @openapi.definition(tag=openapi.definitions.Tag("foo"))
    async def handler(_):
        ...

    assert list(get_path(app, "/")["tags"]) == ["foo"]


def test_definition_decorator_tag_string_multi(app):
    @app.route("/")
    @openapi.definition(tag=["foo", "bar"])
    async def handler(_):
        ...

    assert list(get_path(app, "/")["tags"]) == ["foo", "bar"]


def test_definition_decorator_tag_obj_multi(app):
    @app.route("/")
    @openapi.definition(
        tag=[openapi.definitions.Tag("foo"), openapi.definitions.Tag("bar")]
    )
    async def handler(_):
        ...

    assert list(get_path(app, "/")["tags"]) == ["foo", "bar"]<|MERGE_RESOLUTION|>--- conflicted
+++ resolved
@@ -425,7 +425,6 @@
     }
 
 
-<<<<<<< HEAD
 def test_definition_decorator_body_dict_only_schema_head(app):
     @app.route("/")
     @openapi.definition(
@@ -466,13 +465,13 @@
     )
     async def handler(_):
         ...
-=======
+
+
 def test_definition_decorator_httpmethodview(app):
     class View(HTTPMethodView, uri="/", attach=app):
         @openapi.definition(body={"application/json": Bar})
         async def get(self, request):
             ...
->>>>>>> 0d862f5d
 
     body = get_path(app, "/")["requestBody"]
     assert body == {
